--- conflicted
+++ resolved
@@ -1732,16 +1732,7 @@
 
     let options = this._vimState.editor.options;
     options.cursorStyle = cursorStyle;
-<<<<<<< HEAD
-    vscode.window.activeTextEditor.options = options;
-
-    // TODO xconverge: temporary workaround for vscode bug not changing cursor style properly
-    // https://github.com/Microsoft/vscode/issues/17472
-    // https://github.com/Microsoft/vscode/issues/17513
-    this.toggleCursorStyle(options.cursorStyle);
-=======
     this._vimState.editor.options = options;
->>>>>>> 00b293ed
 
     if (this.currentMode.cursorType === VSCodeVimCursorType.TextDecoration &&
       this.currentMode.name !== ModeName.Insert) {
@@ -1814,21 +1805,6 @@
     vscode.commands.executeCommand('setContext', 'vim.overrideCopy', Configuration.overrideCopy);
     vscode.commands.executeCommand('setContext', 'vim.overrideCtrlC', Configuration.overrideCopy || Configuration.useCtrlKeys);
     vscode.commands.executeCommand('setContext', 'vim.platform', process.platform);
-  }
-
-  /** Temporary workaround for vscode bug not changing cursor style properly
-   *  https://github.com/Microsoft/vscode/issues/17472
-   *  https://github.com/Microsoft/vscode/issues/17513
-   */
-  private toggleCursorStyle(desiredStyle: vscode.TextEditorCursorStyle) {
-    // Temporarily change to any other cursor style besides the desired type, then change back
-    if (desiredStyle === vscode.TextEditorCursorStyle.Block) {
-      vscode.window.activeTextEditor.options.cursorStyle = vscode.TextEditorCursorStyle.Line;
-      vscode.window.activeTextEditor.options.cursorStyle = desiredStyle;
-    } else {
-      vscode.window.activeTextEditor.options.cursorStyle = vscode.TextEditorCursorStyle.Block;
-      vscode.window.activeTextEditor.options.cursorStyle = desiredStyle;
-    }
   }
 
   private _renderStatusBar(): void {
